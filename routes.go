package main

import (
	"context"
	"database/sql"
	b64 "encoding/base64"
	"encoding/json"
	"github.com/gin-gonic/gin"
	log "github.com/sirupsen/logrus"
	"golbat/config"
	"golbat/decoder"
	"golbat/geo"
	"io"
	"io/ioutil"
	"net/http"
	"strings"
	"time"
)

type ProtoData struct {
	Data    []byte
	Request []byte
	HaveAr  *bool
	Account string
	Level   int
	Uuid    string
}

type InboundRawData struct {
	Base64Data string
	Request    string
	Method     int
	HaveAr     *bool
}

func Raw(c *gin.Context) {
	var w http.ResponseWriter = c.Writer
	var r *http.Request = c.Request

	authHeader := r.Header.Get("Authorization")
	if config.Config.RawBearer != "" {
		if authHeader != "Bearer "+config.Config.RawBearer {
			log.Errorf("Raw: Incorrect authorisation received (%s)", authHeader)
			return
		}
	}

	body, err := ioutil.ReadAll(io.LimitReader(r.Body, 1048576))
	if err != nil {
		log.Errorf("Raw: Error (1) during HTTP receive %s", err)
		return
	}
	if err := r.Body.Close(); err != nil {
		log.Errorf("Raw: Error (2) during HTTP receive %s", err)
		return
	}

	decodeError := false
	uuid := ""
	account := ""
	level := 30
	var globalHaveAr *bool
	var protoData []InboundRawData

	// Objective is to normalise incoming proto data. Unfortunately each provider seems
	// to be just different enough that this ends up being a little bit more of a mess
	// than I would like

	pogodroidHeader := r.Header.Get("origin")
	userAgent := r.Header.Get("User-Agent")

	if pogodroidHeader != "" {
		var raw []map[string]interface{}
		if err := json.Unmarshal(body, &raw); err != nil {
			decodeError = true
		} else {
			for _, entry := range raw {
				protoData = append(protoData, InboundRawData{
					Base64Data: entry["payload"].(string),
					Method:     int(entry["type"].(float64)),
					HaveAr: func() *bool {
						if v := entry["have_ar"]; v != nil {
							res := v.(bool)
							return &res
						}
						return nil
					}(),
				})
			}
		}
		uuid = pogodroidHeader
		account = "Pogodroid"
	} else {
		var raw map[string]interface{}
		if err := json.Unmarshal(body, &raw); err != nil {
			decodeError = true
		} else {
			if v := raw["have_ar"]; v != nil {
				res, ok := v.(bool)
				if ok {
					globalHaveAr = &res
				}
			}
			if v := raw["uuid"]; v != nil {
				uuid, _ = v.(string)
			}
			if v := raw["username"]; v != nil {
				account, _ = v.(string)
			}
			if v := raw["trainerlvl"]; v != nil { // Other MITM might use
				lvl, ok := v.(float64)
				if ok {
					level = int(lvl)
				}
			}
			contents := raw["contents"].([]interface{}) // Other MITM
			for _, v := range contents {
				entry := v.(map[string]interface{})
				// Atlas, GC and GDS support
				if len(userAgent) >= 13 && userAgent[:13] == "Pokemod Atlas" || len(userAgent) >= 10 && userAgent[:10] == "PokmonGO/0" {
					protoData = append(protoData, InboundRawData{
						Base64Data: entry["data"].(string),
						Method:     int(entry["method"].(float64)),
						HaveAr: func() *bool {
							if v := entry["have_ar"]; v != nil {
								res, ok := v.(bool)
								if ok {
									return &res
								}
							}
							return nil
						}(),
					})
				} else {
					protoData = append(protoData, InboundRawData{
						Base64Data: entry["payload"].(string),
						Request: func() string {
							if request := entry["request"]; request != nil {
								res, ok := request.(string)
								if ok {
									return res
								}
							}
							return ""
						}(),
						Method: int(entry["type"].(float64)),
						HaveAr: func() *bool {
							if v := entry["have_ar"]; v != nil {
								res, ok := v.(bool)
								if ok {
									return &res
								}
							}
							return nil
						}(),
					})
				}
			}
		}
	}

	if decodeError == true {
		w.Header().Set("Content-Type", "application/json; charset=UTF-8")
		w.WriteHeader(http.StatusUnprocessableEntity)
		return
	}

	// Process each proto in a packet in sequence, but in a go-routine
	go func() {
<<<<<<< HEAD
		ctx, cancel := context.WithTimeout(context.Background(), 5*time.Second)
		defer cancel()
=======
		timeout := 3 * time.Second
		if config.Config.ExtendedTimeout {
			timeout = 30 * time.Second
		}
>>>>>>> feee8d02

		for _, entry := range protoData {
			method := entry.Method
			payload := entry.Base64Data
			request := entry.Request

			haveAr := globalHaveAr
			if entry.HaveAr != nil {
				haveAr = entry.HaveAr
			}

			protoData := ProtoData{
				Account: account,
				Level:   level,
				HaveAr:  haveAr,
				Uuid:    uuid,
			}
			protoData.Data, _ = b64.StdEncoding.DecodeString(payload)
			if request != "" {
				protoData.Request, _ = b64.StdEncoding.DecodeString(request)
			}

			// provide independent cancellation contexts for each proto decode
			ctx, cancel := context.WithTimeout(context.Background(), timeout)
			decode(ctx, method, &protoData)
			cancel()
		}
	}()

	w.Header().Set("Content-Type", "application/json; charset=UTF-8")
	w.WriteHeader(http.StatusCreated)
	//if err := json.NewEncoder(w).Encode(t); err != nil {
	//	panic(err)
	//}
}

/* Should really be in a separate file, move later */

type ApiLocation struct {
	Latitude  float64 `json:"lat"`
	Longitude float64 `json:"lon"`
}

type GolbatClearQuest struct {
	Fence []ApiLocation `json:"fence"`
}

func ClearQuests(c *gin.Context) {
	authHeader := c.Request.Header.Get("X-Golbat-Secret")
	if config.Config.ApiSecret != "" {
		if authHeader != config.Config.ApiSecret {
			log.Errorf("ClearQuests: Incorrect authorisation received (%s)", authHeader)
			c.String(http.StatusUnauthorized, "Unauthorised")
			return
		}
	}

	var golbatClearQuest GolbatClearQuest
	if err := c.BindJSON(&golbatClearQuest); err != nil {
		log.Warnf("POST /api/clear-quests/ Error during post area %v", err)
		c.Status(http.StatusInternalServerError)
		return
	}

	locations := make([]geo.Location, 0, len(golbatClearQuest.Fence)+1)
	for _, loc := range golbatClearQuest.Fence {
		locations = append(locations, geo.Location{
			Latitude:  loc.Latitude,
			Longitude: loc.Longitude,
		})
	}

	// Ensure the fence is closed
	if locations[0] != locations[len(locations)-1] {
		locations = append(locations, locations[0])
	}

	fence := geo.Geofence{
		Fence: locations,
	}

	go func() {
		ctx, cancel := context.WithTimeout(context.Background(), 10*time.Second)
		defer cancel()

		decoder.ClearQuestsWithinGeofence(ctx, dbDetails, fence)
	}()

	c.JSON(http.StatusAccepted, map[string]interface{}{
		"status": "ok",
	})
}

func ReloadGeojson(c *gin.Context) {
	authHeader := c.Request.Header.Get("X-Golbat-Secret")
	if config.Config.ApiSecret != "" {
		if authHeader != config.Config.ApiSecret {
			log.Errorf("ReloadGeojson: Incorrect authorisation received (%s)", authHeader)
			c.String(http.StatusUnauthorized, "Unauthorised")
			return
		}
	}

	decoder.ReloadGeofenceAndClearStats()

	c.JSON(http.StatusAccepted, map[string]interface{}{
		"status": "ok",
	})
}

func ReloadNests(c *gin.Context) {
	authHeader := c.Request.Header.Get("X-Golbat-Secret")
	if config.Config.ApiSecret != "" {
		if authHeader != config.Config.ApiSecret {
			log.Errorf("ReloadGeojson: Incorrect authorisation received (%s)", authHeader)
			c.String(http.StatusUnauthorized, "Unauthorised")
			return
		}
	}

	decoder.ReloadNestsAndClearStats(dbDetails)

	c.JSON(http.StatusAccepted, map[string]interface{}{
		"status": "ok",
	})
}

func QueryPokemon(c *gin.Context) {
	authHeader := c.Request.Header.Get("X-Golbat-Secret")
	if config.Config.ApiSecret != "" {
		if authHeader != config.Config.ApiSecret {
			log.Errorf("Query: Incorrect authorisation received (%s)", authHeader)
			c.String(http.StatusUnauthorized, "Unauthorised")
			return
		}
	}

	data, err := c.GetRawData()
	if err != nil {
		return
	}
	query := string(data)
	//if err := c.BindJSON(&query); err != nil {
	//	return
	//}

	// This is bad

	log.Infof("Perform query API: [%d] %s", len(query), query)
	rows, err := dbDetails.PokemonDb.Query(query)
	if err != nil {
		log.Infof("Error executing query: %s", err)
		c.String(http.StatusInternalServerError, err.Error())
		return
	}

	z, err2 := toJson(rows)
	c.Data(http.StatusAccepted, "application/json", z)
	_, _ = err, err2
}

func toJson(rows *sql.Rows) ([]byte, error) {
	columnTypes, err := rows.ColumnTypes()

	if err != nil {
		return nil, err
	}

	count := len(columnTypes)
	finalRows := []interface{}{}

	for rows.Next() {

		scanArgs := make([]interface{}, count)

		for i, v := range columnTypes {
			var dbType string
			dbType = v.DatabaseTypeName()
			if idx := strings.IndexByte(dbType, '('); idx >= 0 {
				dbType = dbType[:idx]
			}

			switch dbType {
			case "varchar", "text", "VARCHAR", "TEXT", "UUID", "TIMESTAMP":
				scanArgs[i] = new(sql.NullString)
				break
			case "BOOL":
				scanArgs[i] = new(sql.NullBool)
				break
			case "smallint", "INT", "INT4":
				scanArgs[i] = new(sql.NullInt64)
				break
			case "float":
				scanArgs[i] = new(sql.NullFloat64)
				break
			default:
				scanArgs[i] = new(sql.NullString)
			}
		}

		err := rows.Scan(scanArgs...)

		if err != nil {
			return nil, err
		}

		masterData := map[string]interface{}{}

		for i, v := range columnTypes {

			if z, ok := (scanArgs[i]).(*sql.NullBool); ok {
				if z.Valid {
					masterData[v.Name()] = z.Bool
				} else {
					masterData[v.Name()] = nil
				}
				continue
			}

			if z, ok := (scanArgs[i]).(*sql.NullString); ok {
				if z.Valid {
					masterData[v.Name()] = z.String
				} else {
					masterData[v.Name()] = nil
				}
				continue
			}

			if z, ok := (scanArgs[i]).(*sql.NullInt64); ok {
				if z.Valid {
					masterData[v.Name()] = z.Int64
				} else {
					masterData[v.Name()] = nil
				}
				continue
			}

			if z, ok := (scanArgs[i]).(*sql.NullFloat64); ok {
				if z.Valid {
					masterData[v.Name()] = z.Float64
				} else {
					masterData[v.Name()] = nil
				}
				continue
			}

			if z, ok := (scanArgs[i]).(*sql.NullInt32); ok {
				if z.Valid {
					masterData[v.Name()] = z.Int32
				} else {
					masterData[v.Name()] = nil
				}
				continue
			}

			masterData[v.Name()] = scanArgs[i]
		}

		finalRows = append(finalRows, masterData)
	}

	z, err := json.Marshal(finalRows)
	return z, err
}

func GetQuestStatus(c *gin.Context) {
	authHeader := c.Request.Header.Get("X-Golbat-Secret")
	if config.Config.ApiSecret != "" {
		if authHeader != config.Config.ApiSecret {
			log.Errorf("GetQuestStatus: Incorrect authorisation received (%s)", authHeader)
			c.String(http.StatusUnauthorized, "Unauthorised")
			return
		}
	}

	var golbatClearQuest GolbatClearQuest
	if err := c.BindJSON(&golbatClearQuest); err != nil {
		log.Warnf("POST /api/quest-status/ Error during post area %v", err)
		c.Status(http.StatusInternalServerError)
		return
	}

	if len(golbatClearQuest.Fence) == 0 {
		c.JSON(http.StatusBadRequest, map[string]interface{}{
			"status": "error",
			"data":   nil,
		})
		return
	}

	locations := make([]geo.Location, 0, len(golbatClearQuest.Fence))
	for _, loc := range golbatClearQuest.Fence {
		locations = append(locations, geo.Location{
			Latitude:  loc.Latitude,
			Longitude: loc.Longitude,
		})
	}

	// Ensure the fence is closed
	if locations[0] != locations[len(locations)-1] {
		locations = append(locations, locations[0])
	}

	fence := geo.Geofence{
		Fence: locations,
	}

	questStatus := decoder.GetQuestStatusWithGeofence(dbDetails, fence)

	c.JSON(http.StatusOK, &questStatus)
}<|MERGE_RESOLUTION|>--- conflicted
+++ resolved
@@ -167,15 +167,10 @@
 
 	// Process each proto in a packet in sequence, but in a go-routine
 	go func() {
-<<<<<<< HEAD
-		ctx, cancel := context.WithTimeout(context.Background(), 5*time.Second)
-		defer cancel()
-=======
-		timeout := 3 * time.Second
+		timeout := 5 * time.Second
 		if config.Config.ExtendedTimeout {
 			timeout = 30 * time.Second
 		}
->>>>>>> feee8d02
 
 		for _, entry := range protoData {
 			method := entry.Method
