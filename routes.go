package main

import (
	"context"
	b64 "encoding/base64"
	"encoding/json"
	"golbat/config"
	"golbat/decoder"
	"golbat/geo"
	"io"
	"net/http"
	"strconv"
	"time"

	"github.com/gin-gonic/gin"
	"github.com/gin-gonic/gin/binding"
	"github.com/gin-gonic/gin/render"
	log "github.com/sirupsen/logrus"
)

type ProtoData struct {
	Data        []byte
	Request     []byte
	HaveAr      *bool
	Account     string
	Level       int
	Uuid        string
	ScanContext string
	Lat         float64
	Lon         float64
}

type InboundRawData struct {
	Base64Data string
	Request    string
	Method     int
	HaveAr     *bool
}

func Raw(c *gin.Context) {
	var w http.ResponseWriter = c.Writer
	var r *http.Request = c.Request

	authHeader := r.Header.Get("Authorization")
	if config.Config.RawBearer != "" {
		if authHeader != "Bearer "+config.Config.RawBearer {
			log.Errorf("Raw: Incorrect authorisation received (%s)", authHeader)
			return
		}
	}

	body, err := io.ReadAll(io.LimitReader(r.Body, 1048576))
	if err != nil {
		log.Errorf("Raw: Error (1) during HTTP receive %s", err)
		return
	}
	if err := r.Body.Close(); err != nil {
		log.Errorf("Raw: Error (2) during HTTP receive %s", err)
		return
	}

	decodeError := false
	uuid := ""
	account := ""
	level := 30
	scanContext := ""
	var latTarget, lonTarget float64
	var globalHaveAr *bool
	var protoData []InboundRawData

	// Objective is to normalise incoming proto data. Unfortunately each provider seems
	// to be just different enough that this ends up being a little bit more of a mess
	// than I would like

	pogodroidHeader := r.Header.Get("origin")
	userAgent := r.Header.Get("User-Agent")

	//log.Infof("Raw: Received data from %s", body)
	//log.Infof("User agent is %s", userAgent)

	if pogodroidHeader != "" {
		var raw []map[string]interface{}
		if err := json.Unmarshal(body, &raw); err != nil {
			decodeError = true
		} else {
			for _, entry := range raw {
				protoData = append(protoData, InboundRawData{
					Base64Data: entry["payload"].(string),
					Method:     int(entry["type"].(float64)),
					HaveAr: func() *bool {
						if v := entry["have_ar"]; v != nil {
							res := v.(bool)
							return &res
						}
						return nil
					}(),
				})
			}
		}
		uuid = pogodroidHeader
		account = "Pogodroid"
	} else {
		var raw map[string]interface{}
		if err := json.Unmarshal(body, &raw); err != nil {
			decodeError = true
		} else {
			if v := raw["have_ar"]; v != nil {
				res, ok := v.(bool)
				if ok {
					globalHaveAr = &res
				}
			}
			if v := raw["uuid"]; v != nil {
				uuid, _ = v.(string)
			}
			if v := raw["username"]; v != nil {
				account, _ = v.(string)
			}
			if v := raw["trainerlvl"]; v != nil {
				lvl, ok := v.(float64)
				if ok {
					level = int(lvl)
				}
			}
			if v := raw["scan_context"]; v != nil {
				scanContext, _ = v.(string)
			}

			if v := raw["lat_target"]; v != nil {
				latTarget, _ = v.(float64)
			}

			if v := raw["lon_target"]; v != nil {
				lonTarget, _ = v.(float64)
			}

			contents, ok := raw["contents"].([]interface{})
			if !ok {
				decodeError = true

			} else {

				decodeAlternate := func(data map[string]interface{}, key1, key2 string) interface{} {
					if v := data[key1]; v != nil {
						return v
					}
					if v := data[key2]; v != nil {
						return v
					}
					return nil
				}

				for _, v := range contents {
					entry := v.(map[string]interface{})
					// Try to decode the payload automatically without requiring any knowledge of the
					// provider type

					b64data := decodeAlternate(entry, "data", "payload")
					method := decodeAlternate(entry, "method", "type")
					request := entry["request"]
					haveAr := entry["have_ar"]

					if method == nil || b64data == nil {
						log.Errorf("Error decoding raw")
						continue
					}
					inboundRawData := InboundRawData{
						Base64Data: func() string {
							if res, ok := b64data.(string); ok {
								return res
							}
							return ""
						}(),
						Method: func() int {
							if res, ok := method.(float64); ok {
								return int(res)
							}

							return 0
						}(),
						Request: func() string {
							if request != nil {
								res, ok := request.(string)
								if ok {
									return res
								}
							}
							return ""
						}(),
						HaveAr: func() *bool {
							if haveAr != nil {
								res, ok := haveAr.(bool)
								if ok {
									return &res
								}
							}
							return nil
						}(),
					}

					protoData = append(protoData, inboundRawData)
				}
			}
		}
	}

	if decodeError == true {
		log.Infof("Raw: Data could not be decoded. From User agent %s - Received data %s", userAgent, body)

		w.Header().Set("Content-Type", "application/json; charset=UTF-8")
		w.WriteHeader(http.StatusUnprocessableEntity)
		return
	}

	// Process each proto in a packet in sequence, but in a go-routine
	go func() {
		timeout := 5 * time.Second
		if config.Config.Tuning.ExtendedTimeout {
			timeout = 30 * time.Second
		}

		for _, entry := range protoData {
			method := entry.Method
			payload := entry.Base64Data
			request := entry.Request

			haveAr := globalHaveAr
			if entry.HaveAr != nil {
				haveAr = entry.HaveAr
			}

			protoData := ProtoData{
				Account:     account,
				Level:       level,
				HaveAr:      haveAr,
				Uuid:        uuid,
				Lat:         latTarget,
				Lon:         lonTarget,
				ScanContext: scanContext,
			}
			protoData.Data, _ = b64.StdEncoding.DecodeString(payload)
			if request != "" {
				protoData.Request, _ = b64.StdEncoding.DecodeString(request)
			}

			// provide independent cancellation contexts for each proto decode
			ctx, cancel := context.WithTimeout(context.Background(), timeout)
			decode(ctx, method, &protoData)
			cancel()
		}
	}()

	if latTarget != 0 && lonTarget != 0 && uuid != "" {
		UpdateDeviceLocation(uuid, latTarget, lonTarget, scanContext)
	}

	w.Header().Set("Content-Type", "application/json; charset=UTF-8")
	w.WriteHeader(http.StatusCreated)
	//if err := json.NewEncoder(w).Encode(t); err != nil {
	//	panic(err)
	//}
}

/* Should really be in a separate file, move later */

type ApiLocation struct {
	Latitude  float64 `json:"lat"`
	Longitude float64 `json:"lon"`
}

type GolbatClearQuest struct {
	Fence []ApiLocation `json:"fence"`
}

func AuthRequired() gin.HandlerFunc {
	return func(context *gin.Context) {
		if config.Config.ApiSecret != "" {
			authHeader := context.Request.Header.Get("X-Golbat-Secret")
			if authHeader != config.Config.ApiSecret {
				log.Errorf("Incorrect authorisation received (%s)", authHeader)
				context.String(http.StatusUnauthorized, "Unauthorised")
				context.Abort()
				return
			}
		}
		context.Next()
	}
}

func ClearQuests(c *gin.Context) {
	var golbatClearQuest GolbatClearQuest
	if err := c.BindJSON(&golbatClearQuest); err != nil {
		log.Warnf("POST /api/clear-quests/ Error during post area %v", err)
		c.Status(http.StatusInternalServerError)
		return
	}

	locations := make([]geo.Location, 0, len(golbatClearQuest.Fence)+1)
	for _, loc := range golbatClearQuest.Fence {
		locations = append(locations, geo.Location{
			Latitude:  loc.Latitude,
			Longitude: loc.Longitude,
		})
	}

	// Ensure the fence is closed
	if locations[0] != locations[len(locations)-1] {
		locations = append(locations, locations[0])
	}

	fence := geo.Geofence{
		Fence: locations,
	}

	go func() {
		ctx, cancel := context.WithTimeout(context.Background(), 10*time.Second)
		defer cancel()

		decoder.ClearQuestsWithinGeofence(ctx, dbDetails, fence)
	}()

	c.JSON(http.StatusAccepted, map[string]interface{}{
		"status": "ok",
	})
}

func ReloadGeojson(c *gin.Context) {
	decoder.ReloadGeofenceAndClearStats()

	c.JSON(http.StatusAccepted, map[string]interface{}{
		"status": "ok",
	})
}

func ReloadNests(c *gin.Context) {
	decoder.ReloadNestsAndClearStats(dbDetails)

	c.JSON(http.StatusAccepted, map[string]interface{}{
		"status": "ok",
	})
}

func PokemonScan(c *gin.Context) {
	var requestBody decoder.ApiPokemonScan

	if err := c.BindJSON(&requestBody); err != nil {
		log.Warnf("POST /retrieve/ Error during post retrieve %v", err)
		c.Status(http.StatusInternalServerError)
		return
	}

	res := decoder.GetPokemonInArea(requestBody)
	if res == nil {
		c.Status(http.StatusInternalServerError)
		return
	}
	c.JSON(http.StatusAccepted, res)
}

func PokemonOne(c *gin.Context) {
	pokemonId, err := strconv.ParseUint(c.Param("pokemon_id"), 10, 64)
	if err != nil {
		log.Warnf("GET /pokemon/:pokemon_id/ Error during get pokemon %v", err)
		c.Status(http.StatusInternalServerError)
		return
	}
	res := decoder.GetOnePokemon(uint64(pokemonId))

	if res != nil {
		c.JSON(http.StatusAccepted, map[string]interface{}{
			"lat": res.Lat,
			"lon": res.Lon,
		})
	} else {
		c.Status(http.StatusNotFound)
	}
}

func PokemonAvailable(c *gin.Context) {
	res := decoder.GetAvailablePokemon()
	c.JSON(http.StatusAccepted, res)
}

func PokemonSearch(c *gin.Context) {
	var requestBody decoder.ApiPokemonSearch

	if err := c.BindJSON(&requestBody); err != nil {
		log.Warnf("POST /search/ Error during post search %v", err)
		c.Status(http.StatusInternalServerError)
		return
	}

	res := decoder.SearchPokemon(requestBody)
	c.JSON(http.StatusAccepted, res)
}

func PokemonScanMsgPack(c *gin.Context) {
	var requestBody decoder.ApiPokemonScan

	if err := c.MustBindWith(&requestBody, binding.MsgPack); err != nil {
		log.Warnf("POST /retrieve/ Error during post retrieve %v", err)
		c.Status(http.StatusInternalServerError)
		return
	}

	res := decoder.GetPokemonInArea(requestBody)
	c.Render(http.StatusAccepted, render.MsgPack{Data: res})
}

func GetQuestStatus(c *gin.Context) {
	var golbatClearQuest GolbatClearQuest
	if err := c.BindJSON(&golbatClearQuest); err != nil {
		log.Warnf("POST /api/quest-status/ Error during post area %v", err)
		c.Status(http.StatusInternalServerError)
		return
	}

	if len(golbatClearQuest.Fence) == 0 {
		c.JSON(http.StatusBadRequest, map[string]interface{}{
			"status": "error",
			"data":   nil,
		})
		return
	}

	locations := make([]geo.Location, 0, len(golbatClearQuest.Fence))
	for _, loc := range golbatClearQuest.Fence {
		locations = append(locations, geo.Location{
			Latitude:  loc.Latitude,
			Longitude: loc.Longitude,
		})
	}

	// Ensure the fence is closed
	if locations[0] != locations[len(locations)-1] {
		locations = append(locations, locations[0])
	}

	fence := geo.Geofence{
		Fence: locations,
	}

	questStatus := decoder.GetQuestStatusWithGeofence(dbDetails, fence)

	c.JSON(http.StatusOK, &questStatus)
}

// GetHealth provides unrestricted health status for monitoring tools
func GetHealth(c *gin.Context) {
	c.JSON(http.StatusOK, gin.H{"status": "ok"})
}

<<<<<<< HEAD
func GetPokestopPositions(c *gin.Context) {
	var requestBody geo.Geofence

	if err := c.BindJSON(&requestBody); err != nil {
		log.Warnf("POST /retrieve/ Error during post retrieve %v", err)
		c.Status(http.StatusInternalServerError)
		return
	}

	res, err := decoder.GetPokestopPositions(dbDetails, requestBody)
	if err != nil {
		log.Warnf("POST /retrieve/ Error during post retrieve %v", err)
		c.Status(http.StatusInternalServerError)
		return
	}

	c.JSON(http.StatusAccepted, res)
}

func GetPokestop(c *gin.Context) {
	fortId := c.Param("fort_id")

	ctx, cancel := context.WithTimeout(context.Background(), 5*time.Second)
	pokestop, err := decoder.GetPokestopRecord(ctx, dbDetails, fortId)
	cancel()
	if err != nil {
		log.Warnf("POST /retrieve/ Error during post retrieve %v", err)
		c.Status(http.StatusInternalServerError)
		return
	}

	c.JSON(http.StatusAccepted, pokestop)
=======
func GetDevices(c *gin.Context) {
	c.JSON(http.StatusOK, gin.H{"devices": GetAllDevices()})
>>>>>>> 6d38df4c
}<|MERGE_RESOLUTION|>--- conflicted
+++ resolved
@@ -450,7 +450,6 @@
 	c.JSON(http.StatusOK, gin.H{"status": "ok"})
 }
 
-<<<<<<< HEAD
 func GetPokestopPositions(c *gin.Context) {
 	var requestBody geo.Geofence
 
@@ -483,8 +482,8 @@
 	}
 
 	c.JSON(http.StatusAccepted, pokestop)
-=======
+}
+
 func GetDevices(c *gin.Context) {
 	c.JSON(http.StatusOK, gin.H{"devices": GetAllDevices()})
->>>>>>> 6d38df4c
 }