--- conflicted
+++ resolved
@@ -291,7 +291,9 @@
 	case pogo.Method_METHOD_GET_MAP_FORTS:
 		result = decodeGetMapForts(ctx, protoData.Data)
 		processed = true
-<<<<<<< HEAD
+	case pogo.Method_METHOD_GET_ROUTES:
+		result = decodeGetRoutes(protoData.Data)
+		processed = true
 	case pogo.Method_METHOD_GET_CONTEST_DATA:
 		// Request helps, but can be decoded without it
 		result = decodeGetContestData(ctx, protoData.Request, protoData.Data)
@@ -303,11 +305,6 @@
 			result = decodeGetPokemonSizeContestEntry(ctx, protoData.Request, protoData.Data)
 		}
 		break
-=======
-	case pogo.Method_METHOD_GET_ROUTES:
-		result = decodeGetRoutes(protoData.Data)
-		processed = true
->>>>>>> 7ecc566f
 	default:
 		log.Debugf("Did not process hook type %s", pogo.Method(method))
 	}
